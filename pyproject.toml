[project]
name = "starting-codebase"
version = "0.1.0"
description = "Add your description here"
readme = "README.md"
requires-python = ">=3.13"
dependencies = [
    "chromadb==1.0.15",
    "anthropic==0.58.2",
    "sentence-transformers==5.0.0",
    "fastapi==0.116.1",
    "uvicorn==0.35.0",
    "python-multipart==0.0.20",
    "python-dotenv==1.1.1",
]

[tool.uv]
dev-dependencies = [
    "pytest>=7.4.0",
    "pytest-mock>=3.11.0",
    "pytest-asyncio>=0.21.0",
<<<<<<< HEAD
    "black>=25.1.0",
]

[tool.black]
line-length = 88
target-version = ['py313']
include = '\.pyi?$'
extend-exclude = '''
/(
  # directories
  \.eggs
  | \.git
  | \.hg
  | \.mypy_cache
  | \.tox
  | \.venv
  | build
  | dist
  | chromadb_data
)/
'''
=======
    "httpx>=0.24.0"
]

[tool.pytest.ini_options]
testpaths = ["backend/tests"]
python_files = ["test_*.py", "*_test.py"]
python_classes = ["Test*"]
python_functions = ["test_*"]
asyncio_mode = "auto"
addopts = [
    "-v",
    "--tb=short",
    "--strict-markers",
    "--disable-warnings"
]
markers = [
    "unit: Unit tests",
    "integration: Integration tests",
    "api: API endpoint tests"
]
>>>>>>> 5f13df41
<|MERGE_RESOLUTION|>--- conflicted
+++ resolved
@@ -19,29 +19,7 @@
     "pytest>=7.4.0",
     "pytest-mock>=3.11.0",
     "pytest-asyncio>=0.21.0",
-<<<<<<< HEAD
     "black>=25.1.0",
-]
-
-[tool.black]
-line-length = 88
-target-version = ['py313']
-include = '\.pyi?$'
-extend-exclude = '''
-/(
-  # directories
-  \.eggs
-  | \.git
-  | \.hg
-  | \.mypy_cache
-  | \.tox
-  | \.venv
-  | build
-  | dist
-  | chromadb_data
-)/
-'''
-=======
     "httpx>=0.24.0"
 ]
 
@@ -62,4 +40,22 @@
     "integration: Integration tests",
     "api: API endpoint tests"
 ]
->>>>>>> 5f13df41
+
+[tool.black]
+line-length = 88
+target-version = ['py313']
+include = '\.pyi?$'
+extend-exclude = '''
+/(
+  # directories
+  \.eggs
+  | \.git
+  | \.hg
+  | \.mypy_cache
+  | \.tox
+  | \.venv
+  | build
+  | dist
+  | chromadb_data
+)/
+'''